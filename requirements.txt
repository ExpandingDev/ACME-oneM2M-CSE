#
# This file is autogenerated by pip-compile
# To update, run:
#
#    pip-compile
#
cbor2==5.4.1
    # via ACME-oneM2M-CSE (setup.py)
certifi==2021.5.30
    # via requests
charset-normalizer==2.0.3
    # via requests
click==8.0.1
    # via flask
colorama==0.4.4
    # via rich
commonmark==0.9.1
    # via rich
flask==2.0.1
    # via ACME-oneM2M-CSE (setup.py)
idna==3.2
    # via requests
isodate==0.6.0
    # via ACME-oneM2M-CSE (setup.py)
itsdangerous==2.0.1
    # via flask
jinja2==3.0.1
    # via flask
markupsafe==2.0.1
    # via jinja2
paho-mqtt==1.5.1
    # via ACME-oneM2M-CSE (setup.py)
<<<<<<< HEAD
pygments==2.7.4
=======
psutil==5.8.0
    # via ACME-oneM2M-CSE (setup.py)
pygments==2.9.0
>>>>>>> 0594eaa3
    # via rich
requests==2.26.0
    # via ACME-oneM2M-CSE (setup.py)
rich==10.6.0
    # via ACME-oneM2M-CSE (setup.py)
six==1.16.0
    # via isodate
tinydb==4.5.1
    # via ACME-oneM2M-CSE (setup.py)
<<<<<<< HEAD
typing-extensions==3.7.4.3
    # via rich
urllib3==1.26.5
=======
urllib3==1.26.6
>>>>>>> 0594eaa3
    # via requests
werkzeug==2.0.1
    # via flask<|MERGE_RESOLUTION|>--- conflicted
+++ resolved
@@ -30,13 +30,9 @@
     # via jinja2
 paho-mqtt==1.5.1
     # via ACME-oneM2M-CSE (setup.py)
-<<<<<<< HEAD
-pygments==2.7.4
-=======
 psutil==5.8.0
     # via ACME-oneM2M-CSE (setup.py)
 pygments==2.9.0
->>>>>>> 0594eaa3
     # via rich
 requests==2.26.0
     # via ACME-oneM2M-CSE (setup.py)
@@ -46,13 +42,7 @@
     # via isodate
 tinydb==4.5.1
     # via ACME-oneM2M-CSE (setup.py)
-<<<<<<< HEAD
-typing-extensions==3.7.4.3
-    # via rich
-urllib3==1.26.5
-=======
 urllib3==1.26.6
->>>>>>> 0594eaa3
     # via requests
 werkzeug==2.0.1
     # via flask