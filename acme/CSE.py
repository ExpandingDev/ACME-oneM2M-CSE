--- conflicted
+++ resolved
@@ -39,7 +39,6 @@
 
 # singleton main components. These variables will hold all the various manager
 # components that are used throughout the CSE implementation.
-<<<<<<< HEAD
 announce:AnnouncementManager		= None
 dispatcher:Dispatcher				= None
 request:RequestManager				= None
@@ -54,27 +53,6 @@
 storage:Storage						= None
 validator:Validator 				= None
 
-rootDirectory:str					= None
-
-aeCSENode:CSENode				 	= None 
-aeStatistics:AEStatistics 		 	= None 
-appsStarted:bool 					= False
-
-=======
-announce:AnnouncementManager					= None
-dispatcher:Dispatcher							= None
-request:RequestManager							= None
-event:EventManager								= None
-group:GroupManager								= None
-httpServer:HttpServer							= None
-notification:NotificationManager				= None
-registration:RegistrationManager 				= None
-remote:RemoteCSEManager							= None
-security:SecurityManager 						= None
-statistics:Statistics							= None
-storage:Storage									= None
-validator:Validator 							= None
-
 rootDirectory:str								= None
 
 aeCSENode:CSENode				 				= None 
@@ -93,7 +71,6 @@
 
 
 # TODO move further configurable "constants" here
->>>>>>> 93fefdad
 
 # TODO make AE registering a bit more generic
 
