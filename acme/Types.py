--- conflicted
+++ resolved
@@ -493,11 +493,8 @@
 	
 	@classmethod
 	def isvalid(cls, op:int) -> bool:
-<<<<<<< HEAD
 		"""	Check whether an operation is valid.
 		"""
-=======
->>>>>>> 0c33031e
 		return cls.CREATE <= op <= cls.DISCOVERY
 
 
@@ -768,10 +765,7 @@
 
 	def __str__(self) -> str:
 		return str(self.toData())
-<<<<<<< HEAD
-=======
 		
->>>>>>> 0c33031e
 	def __repr__(self) -> str:
 		return self.__str__()
 
