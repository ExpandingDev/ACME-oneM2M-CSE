--- conflicted
+++ resolved
@@ -8,15 +8,11 @@
 #	This manager is the main run-loop for the CSE (when using http).
 #
 
-<<<<<<< HEAD
+from __future__ import annotations
 from IBindingLayer import IBindingLayer
-import json, requests, logging, os, sys, traceback
-from typing import Any, Callable, List, Tuple, Union
-=======
-from __future__ import annotations
 import json, requests, logging, os, sys, traceback, urllib3
-from typing import Any, Callable, Tuple, Union, Protocol
->>>>>>> 93fefdad
+from typing import Any, Callable, List, Tuple, Union, Protocol
+
 import flask
 from flask import Flask, Request, make_response, request
 from werkzeug.wrappers import Response
@@ -130,13 +126,8 @@
 			self.mappings = dict(mappings)
 
 
-<<<<<<< HEAD
-		# Disable most logs from requests library 
+		# Disable most logs from requests and urllib3 library 
 		logging.getLogger("requests").setLevel(logging.DEBUG)
-=======
-		# Disable most logs from requests and urllib3 library 
-		logging.getLogger("requests").setLevel(logging.WARNING)
->>>>>>> 93fefdad
 		logging.getLogger("urllib3").setLevel(logging.WARNING)
 		if not self.verifyCertificate:	# only when we also verify  certificates
 			urllib3.disable_warnings()
@@ -176,14 +167,9 @@
 									}[self.tlsVersion.lower()]
 								)
 					context.load_cert_chain(self.caCertificateFile, self.caPrivateKeyFile)
-<<<<<<< HEAD
 					context.load_cert_chain(self.certificateFile, self.privateKeyFile)
-				self.flaskApp.run(host=Configuration.get('http.listenIF'), 
-								  port=Configuration.get('http.port'),
-=======
 				self.flaskApp.run(host=self.listenIF, 
 								  port=self.port,
->>>>>>> 93fefdad
 								  threaded=Configuration.get('http.multiThread'),
 								  request_handler=ACMERequestHandler,
 								  ssl_context=context,
@@ -232,67 +218,25 @@
 	def handleGET(self, path:str=None) -> Response:
 		Utils.renameCurrentThread()
 		CSE.event.httpRetrieve() # type: ignore
-<<<<<<< HEAD
-		try:
-			result = HttpDissector.dissectHttpRequest(request, Operation.RETRIEVE, Utils.retrieveIDFromPath(path, self.csern, self.cseri))
-			if result.status:
-				result = CSE.request.retrieveRequest(result.request)
-		except Exception as e:
-			result = self._prepareException(e)
-		return self._prepareResponse(request, result)
-=======
 		return self._handleRequest(path, Operation.RETRIEVE)
->>>>>>> 93fefdad
 
 
 	def handlePOST(self, path:str=None) -> Response:
 		Utils.renameCurrentThread()
 		CSE.event.httpCreate()	# type: ignore
-<<<<<<< HEAD
-		try:
-			result = HttpDissector.dissectHttpRequest(request, Operation.CREATE, Utils.retrieveIDFromPath(path, self.csern, self.cseri))
-			if result.status:
-				Logging.logDebug(f'Body: \n{result.request.data}')
-				result = CSE.request.createRequest(result.request)
-		except Exception as e:
-			result = self._prepareException(e)
-		return self._prepareResponse(request, result)
-=======
 		return self._handleRequest(path, Operation.CREATE)
->>>>>>> 93fefdad
 
 
 	def handlePUT(self, path:str=None) -> Response:
 		Utils.renameCurrentThread()
 		CSE.event.httpUpdate()	# type: ignore
-<<<<<<< HEAD
-		try:
-			result = HttpDissector.dissectHttpRequest(request, Operation.UPDATE, Utils.retrieveIDFromPath(path, self.csern, self.cseri))
-			if result.status:
-				Logging.logDebug(f'Body: \n{result.request.data}')
-				result = CSE.request.updateRequest(result.request)
-		except Exception as e:
-			result = self._prepareException(e)
-		return self._prepareResponse(request, result)
-=======
 		return self._handleRequest(path, Operation.UPDATE)
->>>>>>> 93fefdad
 
 
 	def handleDELETE(self, path:str=None) -> Response:
 		Utils.renameCurrentThread()
 		CSE.event.httpDelete()	# type: ignore
-<<<<<<< HEAD
-		try:
-			result = HttpDissector.dissectHttpRequest(request, Operation.DELETE, Utils.retrieveIDFromPath(path, self.csern, self.cseri))
-			if result.status:
-				result = CSE.request.deleteRequest(result.request)
-		except Exception as e:
-			result = self._prepareException(e)
-		return self._prepareResponse(request, result)
-=======
 		return self._handleRequest(path, Operation.DELETE)
->>>>>>> 93fefdad
 
 
 	#########################################################################
